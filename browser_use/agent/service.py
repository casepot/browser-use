from __future__ import annotations

import asyncio
import gc
import inspect
import json
import logging
import os
import re
import time
from pathlib import Path
from typing import Any, Awaitable, Callable, Dict, Generic, List, Optional, TypeVar, Union

from dotenv import load_dotenv
from langchain_core.language_models.chat_models import BaseChatModel
from langchain_core.messages import (
	BaseMessage,
	HumanMessage,
	SystemMessage,
)

# from lmnr.sdk.decorators import observe
from pydantic import BaseModel, ValidationError

from browser_use.agent.gif import create_history_gif
from browser_use.agent.memory.service import Memory
from browser_use.agent.memory.views import MemoryConfig
from browser_use.agent.message_manager.service import MessageManager, MessageManagerSettings
from browser_use.agent.message_manager.utils import convert_input_messages, extract_json_from_model_output, save_conversation
from browser_use.agent.prompts import AgentMessagePrompt, PlannerPrompt, SystemPrompt
from browser_use.agent.views import (
	REQUIRED_LLM_API_ENV_VARS,
	ActionResult,
	AgentError,
	AgentHistory,
	AgentHistoryList,
	AgentOutput,
	AgentSettings,
	AgentState,
	AgentStepInfo,
	StepMetadata,
	ToolCallingMethod,
)
from browser_use.browser.browser import Browser
from browser_use.browser.context import BrowserContext
from browser_use.browser.views import BrowserState, BrowserStateHistory
from browser_use.controller.registry.views import ActionModel
from browser_use.controller.service import Controller
from browser_use.dom.history_tree_processor.service import (
	DOMHistoryElement,
	HistoryTreeProcessor,
)
from browser_use.exceptions import LLMException
from browser_use.telemetry.service import ProductTelemetry
from browser_use.telemetry.views import (
	AgentEndTelemetryEvent,
	AgentRunTelemetryEvent,
	AgentStepTelemetryEvent,
)
from browser_use.utils import check_env_variables, time_execution_async, time_execution_sync

load_dotenv()
logger = logging.getLogger(__name__)

SKIP_LLM_API_KEY_VERIFICATION = os.environ.get('SKIP_LLM_API_KEY_VERIFICATION', 'false').lower()[0] in 'ty1'


def log_response(response: AgentOutput) -> None:
	"""Utility function to log the model's response."""

	if 'Success' in response.current_state.evaluation_previous_goal:
		emoji = '👍'
	elif 'Failed' in response.current_state.evaluation_previous_goal:
		emoji = '⚠'
	else:
		emoji = '🤷'

	logger.info(f'{emoji} Eval: {response.current_state.evaluation_previous_goal}')
	logger.info(f'🧠 Memory: {response.current_state.memory}')
	logger.info(f'🎯 Next goal: {response.current_state.next_goal}')
	for i, action in enumerate(response.action):
		logger.info(f'🛠️  Action {i + 1}/{len(response.action)}: {action.model_dump_json(exclude_unset=True)}')


Context = TypeVar('Context')

AgentHookFunc = Callable[['Agent'], Awaitable[None]]


class Agent(Generic[Context]):
	@time_execution_sync('--init (agent)')
	def __init__(
		self,
		task: str,
		llm: BaseChatModel,
		# Optional parameters
		browser: Browser | None = None,
		browser_context: BrowserContext | None = None,
		controller: Controller[Context] = Controller(),
		# Initial agent run parameters
		sensitive_data: Optional[Dict[str, str]] = None,
		initial_actions: Optional[List[Dict[str, Dict[str, Any]]]] = None,
		# Cloud Callbacks
		register_new_step_callback: Union[
			Callable[['BrowserState', 'AgentOutput', int], None],  # Sync callback
			Callable[['BrowserState', 'AgentOutput', int], Awaitable[None]],  # Async callback
			None,
		] = None,
		register_done_callback: Union[
			Callable[['AgentHistoryList'], Awaitable[None]],  # Async Callback
			Callable[['AgentHistoryList'], None],  # Sync Callback
			None,
		] = None,
		register_external_agent_status_raise_error_callback: Callable[[], Awaitable[bool]] | None = None,
		# Agent settings
		use_vision: bool = True,
		use_vision_for_planner: bool = False,
		save_conversation_path: Optional[str] = None,
		save_conversation_path_encoding: Optional[str] = 'utf-8',
		max_failures: int = 3,
		retry_delay: int = 10,
		override_system_message: Optional[str] = None,
		extend_system_message: Optional[str] = None,
		max_input_tokens: int = 128000,
		validate_output: bool = False,
		message_context: Optional[str] = None,
		generate_gif: bool | str = False,
		available_file_paths: Optional[list[str]] = None,
		include_attributes: list[str] = [
			'title',
			'type',
			'name',
			'role',
			'aria-label',
			'placeholder',
			'value',
			'alt',
			'aria-expanded',
			'data-date-format',
		],
		max_actions_per_step: int = 10,
		tool_calling_method: Optional[ToolCallingMethod] = 'auto',
		page_extraction_llm: Optional[BaseChatModel] = None,
		planner_llm: Optional[BaseChatModel] = None,
		planner_interval: int = 1,  # Run planner every N steps
		is_planner_reasoning: bool = False,
		# Inject state
		injected_agent_state: Optional[AgentState] = None,
		#
		context: Context | None = None,
		# Memory settings
		enable_memory: bool = True,
		memory_config: Optional[MemoryConfig] = None,
	):
		if page_extraction_llm is None:
			page_extraction_llm = llm

		# Core components
		self.task = task
		self.llm = llm
		self.controller = controller
		self.sensitive_data = sensitive_data

		self.settings = AgentSettings(
			use_vision=use_vision,
			use_vision_for_planner=use_vision_for_planner,
			save_conversation_path=save_conversation_path,
			save_conversation_path_encoding=save_conversation_path_encoding,
			max_failures=max_failures,
			retry_delay=retry_delay,
			override_system_message=override_system_message,
			extend_system_message=extend_system_message,
			max_input_tokens=max_input_tokens,
			validate_output=validate_output,
			message_context=message_context,
			generate_gif=generate_gif,
			available_file_paths=available_file_paths,
			include_attributes=include_attributes,
			max_actions_per_step=max_actions_per_step,
			tool_calling_method=tool_calling_method,
			page_extraction_llm=page_extraction_llm,
			planner_llm=planner_llm,
			planner_interval=planner_interval,
			is_planner_reasoning=is_planner_reasoning,
		)

		# Memory settings
		self.enable_memory = enable_memory
		self.memory_config = memory_config

		# Initialize state
		self.state = injected_agent_state or AgentState()

		# Action setup
		self._setup_action_models()
		self._set_browser_use_version_and_source()
		self.initial_actions = self._convert_initial_actions(initial_actions) if initial_actions else None

		# Model setup
		self._set_model_names()
		self.tool_calling_method = self._set_tool_calling_method()

		# Handle users trying to use use_vision=True with DeepSeek models
		if 'deepseek' in self.model_name.lower():
			logger.warning('⚠️ DeepSeek models do not support use_vision=True yet. Setting use_vision=False for now...')
			self.settings.use_vision = False
		if 'deepseek' in (self.planner_model_name or '').lower():
			logger.warning(
				'⚠️ DeepSeek models do not support use_vision=True yet. Setting use_vision_for_planner=False for now...'
			)
			self.settings.use_vision_for_planner = False

		logger.info(
			f'🧠 Starting an agent with main_model={self.model_name}'
			f'{" +tools" if self.tool_calling_method == "function_calling" else ""}'
			f'{" +rawtools" if self.tool_calling_method == "raw" else ""}'
			f'{" +vision" if self.settings.use_vision else ""}'
			f'{" +memory" if self.settings.enable_memory else ""}, '
			f'planner_model={self.planner_model_name}'
			f'{" +reasoning" if self.settings.is_planner_reasoning else ""}'
			f'{" +vision" if self.settings.use_vision_for_planner else ""}, '
			f'extraction_model={getattr(self.settings.page_extraction_llm, "model_name", None)} '
		)

		# Start non-blocking LLM connection verification using create_task, checked later in step()
		# This will run in parallel with browser launch without leaving dangling coroutines on unclean exits
		self.llm._verified_api_keys = False
		self._verification_task = asyncio.create_task(self._verify_llm_connection())
		self._verification_task.add_done_callback(lambda _: None)

		# Initialize available actions for system prompt (only non-filtered actions)
		# These will be used for the system prompt to maintain caching
		self.unfiltered_actions = self.controller.registry.get_prompt_description()

		self.settings.message_context = self._set_message_context()

		# Initialize message manager with state
		# Initial system prompt with all actions - will be updated during each step
		self._message_manager = MessageManager(
			task=task,
			system_message=SystemPrompt(
				action_description=self.unfiltered_actions,
				max_actions_per_step=self.settings.max_actions_per_step,
				override_system_message=override_system_message,
				extend_system_message=extend_system_message,
			).get_system_message(),
			settings=MessageManagerSettings(
				max_input_tokens=self.settings.max_input_tokens,
				include_attributes=self.settings.include_attributes,
				message_context=self.settings.message_context,
				sensitive_data=sensitive_data,
				available_file_paths=self.settings.available_file_paths,
			),
			state=self.state.message_manager_state,
		)

<<<<<<< HEAD
		if self.enable_memory:
			# Initialize memory
			self.memory = Memory(
				message_manager=self._message_manager,
				llm=self.llm,
				config=self.memory_config,
			)
=======
		if self.settings.enable_memory:
			try:
				memory_settings = MemorySettings(
					agent_id=self.state.agent_id,
					interval=self.settings.memory_interval,
					config=self.settings.memory_config,
				)

				# Initialize memory
				self.memory = Memory(
					message_manager=self._message_manager,
					llm=self.llm,
					settings=memory_settings,
				)
			except ImportError:
				logger.warning(
					"Memory functionality was enabled but required packages are not installed. "
					"Install with 'pip install browser-use[memory]' to use memory features."
				)
				self.memory = None
				self.settings.enable_memory = False
>>>>>>> 94aa00fe
		else:
			self.memory = None

		# Browser setup
		self.injected_browser = browser is not None
		self.injected_browser_context = browser_context is not None
		self.browser = browser or Browser()
		self.browser_context = browser_context or BrowserContext(
			browser=self.browser, config=self.browser.config.new_context_config
		)

		# Callbacks
		self.register_new_step_callback = register_new_step_callback
		self.register_done_callback = register_done_callback
		self.register_external_agent_status_raise_error_callback = register_external_agent_status_raise_error_callback

		# Context
		self.context = context

		# Telemetry
		self.telemetry = ProductTelemetry()

		if self.settings.save_conversation_path:
			logger.info(f'Saving conversation to {self.settings.save_conversation_path}')

	def _set_message_context(self) -> str | None:
		if self.tool_calling_method == 'raw':
			# For raw tool calling, only include actions with no filters initially
			if self.settings.message_context:
				self.settings.message_context += f'\n\nAvailable actions: {self.unfiltered_actions}'
			else:
				self.settings.message_context = f'Available actions: {self.unfiltered_actions}'
		return self.settings.message_context

	def _set_browser_use_version_and_source(self) -> None:
		"""Get the version and source of the browser-use package (git or pip in a nutshell)"""
		try:
			# First check for repository-specific files
			repo_files = ['.git', 'README.md', 'docs', 'examples']
			package_root = Path(__file__).parent.parent.parent

			# If all of these files/dirs exist, it's likely from git
			if all(Path(package_root / file).exists() for file in repo_files):
				try:
					import subprocess

					version = subprocess.check_output(['git', 'describe', '--tags']).decode('utf-8').strip()
				except Exception:
					version = 'unknown'
				source = 'git'
			else:
				# If no repo files found, try getting version from pip
				import pkg_resources

				version = pkg_resources.get_distribution('browser-use').version
				source = 'pip'
		except Exception:
			version = 'unknown'
			source = 'unknown'

		logger.debug(f'Version: {version}, Source: {source}')
		self.version = version
		self.source = source

	def _set_model_names(self) -> None:
		self.chat_model_library = self.llm.__class__.__name__
		self.model_name = 'Unknown'
		if hasattr(self.llm, 'model_name'):
			model = self.llm.model_name  # type: ignore
			self.model_name = model if model is not None else 'Unknown'
		elif hasattr(self.llm, 'model'):
			model = self.llm.model  # type: ignore
			self.model_name = model if model is not None else 'Unknown'

		if self.settings.planner_llm:
			if hasattr(self.settings.planner_llm, 'model_name'):
				self.planner_model_name = self.settings.planner_llm.model_name  # type: ignore
			elif hasattr(self.settings.planner_llm, 'model'):
				self.planner_model_name = self.settings.planner_llm.model  # type: ignore
			else:
				self.planner_model_name = 'Unknown'
		else:
			self.planner_model_name = None

	def _setup_action_models(self) -> None:
		"""Setup dynamic action models from controller's registry"""
		# Initially only include actions with no filters
		self.ActionModel = self.controller.registry.create_action_model()
		# Create output model with the dynamic actions
		self.AgentOutput = AgentOutput.type_with_custom_actions(self.ActionModel)

		# used to force the done action when max_steps is reached
		self.DoneActionModel = self.controller.registry.create_action_model(include_actions=['done'])
		self.DoneAgentOutput = AgentOutput.type_with_custom_actions(self.DoneActionModel)

	def _set_tool_calling_method(self) -> Optional[ToolCallingMethod]:
		tool_calling_method = self.settings.tool_calling_method
		if tool_calling_method == 'auto':
			if 'deepseek-reasoner' in self.model_name or 'deepseek-r1' in self.model_name:
				return 'raw'
			elif self.chat_model_library == 'ChatGoogleGenerativeAI':
				return None
			elif self.chat_model_library == 'ChatOpenAI':
				return 'function_calling'
			elif self.chat_model_library == 'AzureChatOpenAI':
				return 'function_calling'
			else:
				return None
		else:
			return tool_calling_method

	def add_new_task(self, new_task: str) -> None:
		self._message_manager.add_new_task(new_task)

	async def _raise_if_stopped_or_paused(self) -> None:
		"""Utility function that raises an InterruptedError if the agent is stopped or paused."""

		if self.register_external_agent_status_raise_error_callback:
			if await self.register_external_agent_status_raise_error_callback():
				raise InterruptedError

		if self.state.stopped or self.state.paused:
			# logger.debug('Agent paused after getting state')
			raise InterruptedError

	# @observe(name='agent.step', ignore_output=True, ignore_input=True)
	@time_execution_async('--step (agent)')
	async def step(self, step_info: Optional[AgentStepInfo] = None) -> None:
		"""Execute one step of the task"""
		logger.info(f'📍 Step {self.state.n_steps}')
		state = None
		model_output = None
		result: list[ActionResult] = []
		step_start_time = time.time()
		tokens = 0

		try:
			state = await self.browser_context.get_state(cache_clickable_elements_hashes=True)
			active_page = await self.browser_context.get_current_page()

			# generate procedural memory if needed
			if self.enable_memory and self.memory and self.state.n_steps % self.memory.config.memory_interval == 0:
				self.memory.create_procedural_memory(self.state.n_steps)

			await self._raise_if_stopped_or_paused()

			# Update action models with page-specific actions
			await self._update_action_models_for_page(active_page)

			# Get page-specific filtered actions
			page_filtered_actions = self.controller.registry.get_prompt_description(active_page)

			# If there are page-specific actions, add them as a special message for this step only
			if page_filtered_actions:
				page_action_message = f'For this page, these additional actions are available:\n{page_filtered_actions}'
				self._message_manager._add_message_with_tokens(HumanMessage(content=page_action_message))

			# If using raw tool calling method, we need to update the message context with new actions
			if self.tool_calling_method == 'raw':
				# For raw tool calling, get all non-filtered actions plus the page-filtered ones
				all_unfiltered_actions = self.controller.registry.get_prompt_description()
				all_actions = all_unfiltered_actions
				if page_filtered_actions:
					all_actions += '\n' + page_filtered_actions

				context_lines = (self._message_manager.settings.message_context or '').split('\n')
				non_action_lines = [line for line in context_lines if not line.startswith('Available actions:')]
				updated_context = '\n'.join(non_action_lines)
				if updated_context:
					updated_context += f'\n\nAvailable actions: {all_actions}'
				else:
					updated_context = f'Available actions: {all_actions}'
				self._message_manager.settings.message_context = updated_context

			self._message_manager.add_state_message(state, self.state.last_result, step_info, self.settings.use_vision)

			# Run planner at specified intervals if planner is configured
			if self.settings.planner_llm and self.state.n_steps % self.settings.planner_interval == 0:
				plan = await self._run_planner()
				# add plan before last state message
				self._message_manager.add_plan(plan, position=-1)

			if step_info and step_info.is_last_step():
				# Add last step warning if needed
				msg = 'Now comes your last step. Use only the "done" action now. No other actions - so here your action sequence must have length 1.'
				msg += '\nIf the task is not yet fully finished as requested by the user, set success in "done" to false! E.g. if not all steps are fully completed.'
				msg += '\nIf the task is fully finished, set success in "done" to true.'
				msg += '\nInclude everything you found out for the ultimate task in the done text.'
				logger.info('Last step finishing up')
				self._message_manager._add_message_with_tokens(HumanMessage(content=msg))
				self.AgentOutput = self.DoneAgentOutput

			input_messages = self._message_manager.get_messages()
			tokens = self._message_manager.state.history.current_tokens

			try:
				model_output = await self.get_next_action(input_messages)

				# Check again for paused/stopped state after getting model output
				# This is needed in case Ctrl+C was pressed during the get_next_action call
				await self._raise_if_stopped_or_paused()

				self.state.n_steps += 1

				if self.register_new_step_callback:
					if inspect.iscoroutinefunction(self.register_new_step_callback):
						await self.register_new_step_callback(state, model_output, self.state.n_steps)
					else:
						self.register_new_step_callback(state, model_output, self.state.n_steps)
				if self.settings.save_conversation_path:
					target = self.settings.save_conversation_path + f'_{self.state.n_steps}.txt'
					save_conversation(input_messages, model_output, target, self.settings.save_conversation_path_encoding)

				self._message_manager._remove_last_state_message()  # we dont want the whole state in the chat history

				# check again if Ctrl+C was pressed before we commit the output to history
				await self._raise_if_stopped_or_paused()

				self._message_manager.add_model_output(model_output)
			except asyncio.CancelledError:
				# Task was cancelled due to Ctrl+C
				self._message_manager._remove_last_state_message()
				raise InterruptedError('Model query cancelled by user')
			except InterruptedError:
				# Agent was paused during get_next_action
				self._message_manager._remove_last_state_message()
				raise  # Re-raise to be caught by the outer try/except
			except Exception as e:
				# model call failed, remove last state message from history
				self._message_manager._remove_last_state_message()
				raise e

			result: list[ActionResult] = await self.multi_act(model_output.action)

			self.state.last_result = result

			if len(result) > 0 and result[-1].is_done:
				logger.info(f'📄 Result: {result[-1].extracted_content}')

			self.state.consecutive_failures = 0

		except InterruptedError:
			# logger.debug('Agent paused')
			self.state.last_result = [
				ActionResult(
					error='The agent was paused mid-step - the last action might need to be repeated', include_in_memory=False
				)
			]
			return
		except asyncio.CancelledError:
			# Directly handle the case where the step is cancelled at a higher level
			# logger.debug('Task cancelled - agent was paused with Ctrl+C')
			self.state.last_result = [ActionResult(error='The agent was paused with Ctrl+C', include_in_memory=False)]
			raise InterruptedError('Step cancelled by user')
		except Exception as e:
			result = await self._handle_step_error(e)
			self.state.last_result = result

		finally:
			step_end_time = time.time()
			actions = [a.model_dump(exclude_unset=True) for a in model_output.action] if model_output else []
			self.telemetry.capture(
				AgentStepTelemetryEvent(
					agent_id=self.state.agent_id,
					step=self.state.n_steps,
					actions=actions,
					consecutive_failures=self.state.consecutive_failures,
					step_error=[r.error for r in result if r.error] if result else ['No result'],
				)
			)
			if not result:
				return

			if state:
				metadata = StepMetadata(
					step_number=self.state.n_steps,
					step_start_time=step_start_time,
					step_end_time=step_end_time,
					input_tokens=tokens,
				)
				self._make_history_item(model_output, state, result, metadata)

	@time_execution_async('--handle_step_error (agent)')
	async def _handle_step_error(self, error: Exception) -> list[ActionResult]:
		"""Handle all types of errors that can occur during a step"""
		include_trace = logger.isEnabledFor(logging.DEBUG)
		error_msg = AgentError.format_error(error, include_trace=include_trace)
		prefix = f'❌ Result failed {self.state.consecutive_failures + 1}/{self.settings.max_failures} times:\n '
		self.state.consecutive_failures += 1

		if 'Browser closed' in error_msg:
			logger.error('❌  Browser is closed or disconnected, unable to proceed')
			return [ActionResult(error='Browser closed or disconnected, unable to proceed', include_in_memory=False)]

		if isinstance(error, (ValidationError, ValueError)):
			logger.error(f'{prefix}{error_msg}')
			if 'Max token limit reached' in error_msg:
				# cut tokens from history
				self._message_manager.settings.max_input_tokens = self.settings.max_input_tokens - 500
				logger.info(
					f'Cutting tokens from history - new max input tokens: {self._message_manager.settings.max_input_tokens}'
				)
				self._message_manager.cut_messages()
			elif 'Could not parse response' in error_msg:
				# give model a hint how output should look like
				error_msg += '\n\nReturn a valid JSON object with the required fields.'

		else:
			from anthropic import RateLimitError as AnthropicRateLimitError
			from google.api_core.exceptions import ResourceExhausted
			from openai import RateLimitError

			# Define a tuple of rate limit error types for easier maintenance
			RATE_LIMIT_ERRORS = (
				RateLimitError,  # OpenAI
				ResourceExhausted,  # Google
				AnthropicRateLimitError,  # Anthropic
			)

			if isinstance(error, RATE_LIMIT_ERRORS):
				logger.warning(f'{prefix}{error_msg}')
				await asyncio.sleep(self.settings.retry_delay)
			else:
				logger.error(f'{prefix}{error_msg}')

		return [ActionResult(error=error_msg, include_in_memory=True)]

	def _make_history_item(
		self,
		model_output: AgentOutput | None,
		state: BrowserState,
		result: list[ActionResult],
		metadata: Optional[StepMetadata] = None,
	) -> None:
		"""Create and store history item"""

		if model_output:
			interacted_elements = AgentHistory.get_interacted_element(model_output, state.selector_map)
		else:
			interacted_elements = [None]

		state_history = BrowserStateHistory(
			url=state.url,
			title=state.title,
			tabs=state.tabs,
			interacted_element=interacted_elements,
			screenshot=state.screenshot,
		)

		history_item = AgentHistory(model_output=model_output, result=result, state=state_history, metadata=metadata)

		self.state.history.history.append(history_item)

	THINK_TAGS = re.compile(r'<think>.*?</think>', re.DOTALL)
	STRAY_CLOSE_TAG = re.compile(r'.*?</think>', re.DOTALL)

	def _remove_think_tags(self, text: str) -> str:
		# Step 1: Remove well-formed <think>...</think>
		text = re.sub(self.THINK_TAGS, '', text)
		# Step 2: If there's an unmatched closing tag </think>,
		#         remove everything up to and including that.
		text = re.sub(self.STRAY_CLOSE_TAG, '', text)
		return text.strip()

	def _convert_input_messages(self, input_messages: list[BaseMessage]) -> list[BaseMessage]:
		"""Convert input messages to the correct format"""
		if self.model_name == 'deepseek-reasoner' or 'deepseek-r1' in self.model_name:
			return convert_input_messages(input_messages, self.model_name)
		else:
			return input_messages

	@time_execution_async('--get_next_action (agent)')
	async def get_next_action(self, input_messages: list[BaseMessage]) -> AgentOutput:
		"""Get next action from LLM based on current state"""
		input_messages = self._convert_input_messages(input_messages)

		if self.tool_calling_method == 'raw':
			logger.debug(f'Using {self.tool_calling_method} for {self.chat_model_library}')
			try:
				output = self.llm.invoke(input_messages)
				response = {'raw': output, 'parsed': None}
			except Exception as e:
				logger.error(f'Failed to invoke model: {str(e)}')
				raise LLMException(401, 'LLM API call failed') from e
			# TODO: currently invoke does not return reasoning_content, we should override invoke
			output.content = self._remove_think_tags(str(output.content))
			try:
				parsed_json = extract_json_from_model_output(output.content)
				parsed = self.AgentOutput(**parsed_json)
				response['parsed'] = parsed
			except (ValueError, ValidationError) as e:
				logger.warning(f'Failed to parse model output: {output} {str(e)}')
				raise ValueError('Could not parse response.')

		elif self.tool_calling_method is None:
			structured_llm = self.llm.with_structured_output(self.AgentOutput, include_raw=True)
			try:
				response: dict[str, Any] = await structured_llm.ainvoke(input_messages)  # type: ignore
				parsed: AgentOutput | None = response['parsed']

			except Exception as e:
				logger.error(f'Failed to invoke model: {str(e)}')
				raise LLMException(401, 'LLM API call failed') from e

		else:
			logger.debug(f'Using {self.tool_calling_method} for {self.chat_model_library}')
			structured_llm = self.llm.with_structured_output(self.AgentOutput, include_raw=True, method=self.tool_calling_method)
			response: dict[str, Any] = await structured_llm.ainvoke(input_messages)  # type: ignore

		# Handle tool call responses
		if response.get('parsing_error') and 'raw' in response:
			raw_msg = response['raw']
			if hasattr(raw_msg, 'tool_calls') and raw_msg.tool_calls:
				# Convert tool calls to AgentOutput format

				tool_call = raw_msg.tool_calls[0]  # Take first tool call

				# Create current state
				tool_call_name = tool_call['name']
				tool_call_args = tool_call['args']

				current_state = {
					'page_summary': 'Processing tool call',
					'evaluation_previous_goal': 'Executing action',
					'memory': 'Using tool call',
					'next_goal': f'Execute {tool_call_name}',
				}

				# Create action from tool call
				action = {tool_call_name: tool_call_args}

				parsed = self.AgentOutput(current_state=current_state, action=[self.ActionModel(**action)])
			else:
				parsed = None
		else:
			parsed = response['parsed']

		if not parsed:
			try:
				parsed_json = extract_json_from_model_output(response['raw'].content)
				parsed = self.AgentOutput(**parsed_json)
			except Exception as e:
				logger.warning(f'Failed to parse model output: {response["raw"].content} {str(e)}')
				raise ValueError('Could not parse response.')

		# cut the number of actions to max_actions_per_step if needed
		if len(parsed.action) > self.settings.max_actions_per_step:
			parsed.action = parsed.action[: self.settings.max_actions_per_step]

		if not (hasattr(self.state, 'paused') and (self.state.paused or self.state.stopped)):
			log_response(parsed)

		return parsed

	def _log_agent_run(self) -> None:
		"""Log the agent run"""
		logger.info(f'🚀 Starting task: {self.task}')

		logger.debug(f'Version: {self.version}, Source: {self.source}')
		self.telemetry.capture(
			AgentRunTelemetryEvent(
				agent_id=self.state.agent_id,
				use_vision=self.settings.use_vision,
				task=self.task,
				model_name=self.model_name,
				chat_model_library=self.chat_model_library,
				version=self.version,
				source=self.source,
			)
		)

	async def take_step(self) -> tuple[bool, bool]:
		"""Take a step

		Returns:
			Tuple[bool, bool]: (is_done, is_valid)
		"""
		await self.step()

		if self.state.history.is_done():
			if self.settings.validate_output:
				if not await self._validate_output():
					return True, False

			await self.log_completion()
			if self.register_done_callback:
				if inspect.iscoroutinefunction(self.register_done_callback):
					await self.register_done_callback(self.state.history)
				else:
					self.register_done_callback(self.state.history)
			return True, True

		return False, False

	# @observe(name='agent.run', ignore_output=True)
	@time_execution_async('--run (agent)')
	async def run(
		self, max_steps: int = 100, on_step_start: AgentHookFunc | None = None, on_step_end: AgentHookFunc | None = None
	) -> AgentHistoryList:
		"""Execute the task with maximum number of steps"""

		loop = asyncio.get_event_loop()

		# Set up the Ctrl+C signal handler with callbacks specific to this agent
		from browser_use.utils import SignalHandler

		signal_handler = SignalHandler(
			loop=loop,
			pause_callback=self.pause,
			resume_callback=self.resume,
			custom_exit_callback=None,  # No special cleanup needed on forced exit
			exit_on_second_int=True,
		)
		signal_handler.register()

		# Wait for verification task to complete if it exists
		if hasattr(self, '_verification_task') and not self._verification_task.done():
			try:
				await self._verification_task
			except Exception:
				# Error already logged in the task
				pass

		# Check that verification was successful
		assert self.llm._verified_api_keys or SKIP_LLM_API_KEY_VERIFICATION, (
			'Failed to connect to LLM API or LLM API is not responding correctly'
		)

		try:
			self._log_agent_run()

			# Execute initial actions if provided
			if self.initial_actions:
				result = await self.multi_act(self.initial_actions, check_for_new_elements=False)
				self.state.last_result = result

			for step in range(max_steps):
				# Check if waiting for user input after Ctrl+C
				if self.state.paused:
					signal_handler.wait_for_resume()
					signal_handler.reset()

				# Check if we should stop due to too many failures
				if self.state.consecutive_failures >= self.settings.max_failures:
					logger.error(f'❌ Stopping due to {self.settings.max_failures} consecutive failures')
					break

				# Check control flags before each step
				if self.state.stopped:
					logger.info('Agent stopped')
					break

				while self.state.paused:
					await asyncio.sleep(0.2)  # Small delay to prevent CPU spinning
					if self.state.stopped:  # Allow stopping while paused
						break

				if on_step_start is not None:
					await on_step_start(self)

				step_info = AgentStepInfo(step_number=step, max_steps=max_steps)
				await self.step(step_info)

				if on_step_end is not None:
					await on_step_end(self)

				if self.state.history.is_done():
					if self.settings.validate_output and step < max_steps - 1:
						if not await self._validate_output():
							continue

					await self.log_completion()
					break
			else:
				logger.info('❌ Failed to complete task in maximum steps')

			return self.state.history

		except KeyboardInterrupt:
			# Already handled by our signal handler, but catch any direct KeyboardInterrupt as well
			logger.info('Got KeyboardInterrupt during execution, returning current history')
			return self.state.history

		finally:
			# Unregister signal handlers before cleanup
			signal_handler.unregister()

			self.telemetry.capture(
				AgentEndTelemetryEvent(
					agent_id=self.state.agent_id,
					is_done=self.state.history.is_done(),
					success=self.state.history.is_successful(),
					steps=self.state.n_steps,
					max_steps_reached=self.state.n_steps >= max_steps,
					errors=self.state.history.errors(),
					total_input_tokens=self.state.history.total_input_tokens(),
					total_duration_seconds=self.state.history.total_duration_seconds(),
				)
			)

			await self.close()

			if self.settings.generate_gif:
				output_path: str = 'agent_history.gif'
				if isinstance(self.settings.generate_gif, str):
					output_path = self.settings.generate_gif

				create_history_gif(task=self.task, history=self.state.history, output_path=output_path)

	# @observe(name='controller.multi_act')
	@time_execution_async('--multi-act (agent)')
	async def multi_act(
		self,
		actions: list[ActionModel],
		check_for_new_elements: bool = True,
	) -> list[ActionResult]:
		"""Execute multiple actions"""
		results = []

		cached_selector_map = await self.browser_context.get_selector_map()
		cached_path_hashes = set(e.hash.branch_path_hash for e in cached_selector_map.values())

		await self.browser_context.remove_highlights()

		for i, action in enumerate(actions):
			if action.get_index() is not None and i != 0:
				new_state = await self.browser_context.get_state(cache_clickable_elements_hashes=False)
				new_selector_map = new_state.selector_map

				# Detect index change after previous action
				orig_target = cached_selector_map.get(action.get_index())  # type: ignore
				orig_target_hash = orig_target.hash.branch_path_hash if orig_target else None
				new_target = new_selector_map.get(action.get_index())  # type: ignore
				new_target_hash = new_target.hash.branch_path_hash if new_target else None
				if orig_target_hash != new_target_hash:
					msg = f'Element index changed after action {i} / {len(actions)}, because page changed.'
					logger.info(msg)
					results.append(ActionResult(extracted_content=msg, include_in_memory=True))
					break

				new_path_hashes = set(e.hash.branch_path_hash for e in new_selector_map.values())
				if check_for_new_elements and not new_path_hashes.issubset(cached_path_hashes):
					# next action requires index but there are new elements on the page
					msg = f'Something new appeared after action {i} / {len(actions)}'
					logger.info(msg)
					results.append(ActionResult(extracted_content=msg, include_in_memory=True))
					break

			try:
				await self._raise_if_stopped_or_paused()

				result = await self.controller.act(
					action,
					self.browser_context,
					self.settings.page_extraction_llm,
					self.sensitive_data,
					self.settings.available_file_paths,
					context=self.context,
				)

				results.append(result)

				logger.debug(f'Executed action {i + 1} / {len(actions)}')
				if results[-1].is_done or results[-1].error or i == len(actions) - 1:
					break

				await asyncio.sleep(self.browser_context.config.wait_between_actions)
				# hash all elements. if it is a subset of cached_state its fine - else break (new elements on page)

			except asyncio.CancelledError:
				# Gracefully handle task cancellation
				logger.info(f'Action {i + 1} was cancelled due to Ctrl+C')
				if not results:
					# Add a result for the cancelled action
					results.append(ActionResult(error='The action was cancelled due to Ctrl+C', include_in_memory=True))
				raise InterruptedError('Action cancelled by user')

		return results

	async def _validate_output(self) -> bool:
		"""Validate the output of the last action is what the user wanted"""
		system_msg = (
			f'You are a validator of an agent who interacts with a browser. '
			f'Validate if the output of last action is what the user wanted and if the task is completed. '
			f'If the task is unclear defined, you can let it pass. But if something is missing or the image does not show what was requested dont let it pass. '
			f'Try to understand the page and help the model with suggestions like scroll, do x, ... to get the solution right. '
			f'Task to validate: {self.task}. Return a JSON object with 2 keys: is_valid and reason. '
			f'is_valid is a boolean that indicates if the output is correct. '
			f'reason is a string that explains why it is valid or not.'
			f' example: {{"is_valid": false, "reason": "The user wanted to search for "cat photos", but the agent searched for "dog photos" instead."}}'
		)

		if self.browser_context.session:
			state = await self.browser_context.get_state(cache_clickable_elements_hashes=False)
			content = AgentMessagePrompt(
				state=state,
				result=self.state.last_result,
				include_attributes=self.settings.include_attributes,
			)
			msg = [SystemMessage(content=system_msg), content.get_user_message(self.settings.use_vision)]
		else:
			# if no browser session, we can't validate the output
			return True

		class ValidationResult(BaseModel):
			"""
			Validation results.
			"""

			is_valid: bool
			reason: str

		validator = self.llm.with_structured_output(ValidationResult, include_raw=True)
		response: dict[str, Any] = await validator.ainvoke(msg)  # type: ignore
		parsed: ValidationResult = response['parsed']
		is_valid = parsed.is_valid
		if not is_valid:
			logger.info(f'❌ Validator decision: {parsed.reason}')
			msg = f'The output is not yet correct. {parsed.reason}.'
			self.state.last_result = [ActionResult(extracted_content=msg, include_in_memory=True)]
		else:
			logger.info(f'✅ Validator decision: {parsed.reason}')
		return is_valid

	async def log_completion(self) -> None:
		"""Log the completion of the task"""
		logger.info('✅ Task completed')
		if self.state.history.is_successful():
			logger.info('✅ Successfully')
		else:
			logger.info('❌ Unfinished')

		total_tokens = self.state.history.total_input_tokens()
		logger.info(f'📝 Total input tokens used (approximate): {total_tokens}')

		if self.register_done_callback:
			if inspect.iscoroutinefunction(self.register_done_callback):
				await self.register_done_callback(self.state.history)
			else:
				self.register_done_callback(self.state.history)

	async def rerun_history(
		self,
		history: AgentHistoryList,
		max_retries: int = 3,
		skip_failures: bool = True,
		delay_between_actions: float = 2.0,
	) -> list[ActionResult]:
		"""
		Rerun a saved history of actions with error handling and retry logic.

		Args:
				history: The history to replay
				max_retries: Maximum number of retries per action
				skip_failures: Whether to skip failed actions or stop execution
				delay_between_actions: Delay between actions in seconds

		Returns:
				List of action results
		"""
		# Execute initial actions if provided
		if self.initial_actions:
			result = await self.multi_act(self.initial_actions)
			self.state.last_result = result

		results = []

		for i, history_item in enumerate(history.history):
			goal = history_item.model_output.current_state.next_goal if history_item.model_output else ''
			logger.info(f'Replaying step {i + 1}/{len(history.history)}: goal: {goal}')

			if (
				not history_item.model_output
				or not history_item.model_output.action
				or history_item.model_output.action == [None]
			):
				logger.warning(f'Step {i + 1}: No action to replay, skipping')
				results.append(ActionResult(error='No action to replay'))
				continue

			retry_count = 0
			while retry_count < max_retries:
				try:
					result = await self._execute_history_step(history_item, delay_between_actions)
					results.extend(result)
					break

				except Exception as e:
					retry_count += 1
					if retry_count == max_retries:
						error_msg = f'Step {i + 1} failed after {max_retries} attempts: {str(e)}'
						logger.error(error_msg)
						if not skip_failures:
							results.append(ActionResult(error=error_msg))
							raise RuntimeError(error_msg)
					else:
						logger.warning(f'Step {i + 1} failed (attempt {retry_count}/{max_retries}), retrying...')
						await asyncio.sleep(delay_between_actions)

		return results

	async def _execute_history_step(self, history_item: AgentHistory, delay: float) -> list[ActionResult]:
		"""Execute a single step from history with element validation"""
		state = await self.browser_context.get_state(cache_clickable_elements_hashes=False)
		if not state or not history_item.model_output:
			raise ValueError('Invalid state or model output')
		updated_actions = []
		for i, action in enumerate(history_item.model_output.action):
			updated_action = await self._update_action_indices(
				history_item.state.interacted_element[i],
				action,
				state,
			)
			updated_actions.append(updated_action)

			if updated_action is None:
				raise ValueError(f'Could not find matching element {i} in current page')

		result = await self.multi_act(updated_actions)

		await asyncio.sleep(delay)
		return result

	async def _update_action_indices(
		self,
		historical_element: Optional[DOMHistoryElement],
		action: ActionModel,  # Type this properly based on your action model
		current_state: BrowserState,
	) -> Optional[ActionModel]:
		"""
		Update action indices based on current page state.
		Returns updated action or None if element cannot be found.
		"""
		if not historical_element or not current_state.element_tree:
			return action

		current_element = HistoryTreeProcessor.find_history_element_in_tree(historical_element, current_state.element_tree)

		if not current_element or current_element.highlight_index is None:
			return None

		old_index = action.get_index()
		if old_index != current_element.highlight_index:
			action.set_index(current_element.highlight_index)
			logger.info(f'Element moved in DOM, updated index from {old_index} to {current_element.highlight_index}')

		return action

	async def load_and_rerun(self, history_file: Optional[str | Path] = None, **kwargs) -> list[ActionResult]:
		"""
		Load history from file and rerun it.

		Args:
				history_file: Path to the history file
				**kwargs: Additional arguments passed to rerun_history
		"""
		if not history_file:
			history_file = 'AgentHistory.json'
		history = AgentHistoryList.load_from_file(history_file, self.AgentOutput)
		return await self.rerun_history(history, **kwargs)

	def save_history(self, file_path: Optional[str | Path] = None) -> None:
		"""Save the history to a file"""
		if not file_path:
			file_path = 'AgentHistory.json'
		self.state.history.save_to_file(file_path)

	def pause(self) -> None:
		"""Pause the agent before the next step"""
		print('\n\n⏸️  Got Ctrl+C, paused the agent and left the browser open.')
		self.state.paused = True

		# The signal handler will handle the asyncio pause logic for us
		# No need to duplicate the code here

	def resume(self) -> None:
		"""Resume the agent"""
		print('----------------------------------------------------------------------')
		print('▶️  Got Enter, resuming agent execution where it left off...\n')
		self.state.paused = False

		# The signal handler should have already reset the flags
		# through its reset() method when called from run()

		# playwright browser is always immediately killed by the first Ctrl+C (no way to stop that)
		# so we need to restart the browser if user wants to continue
		if self.browser:
			logger.info('🌎 Restarting/reconnecting to browser...')
			loop = asyncio.get_event_loop()
			loop.create_task(self.browser._init())
			loop.create_task(asyncio.sleep(5))

	def stop(self) -> None:
		"""Stop the agent"""
		logger.info('⏹️ Agent stopping')
		self.state.stopped = True

	def _convert_initial_actions(self, actions: List[Dict[str, Dict[str, Any]]]) -> List[ActionModel]:
		"""Convert dictionary-based actions to ActionModel instances"""
		converted_actions = []
		action_model = self.ActionModel
		for action_dict in actions:
			# Each action_dict should have a single key-value pair
			action_name = next(iter(action_dict))
			params = action_dict[action_name]

			# Get the parameter model for this action from registry
			action_info = self.controller.registry.registry.actions[action_name]
			param_model = action_info.param_model

			# Create validated parameters using the appropriate param model
			validated_params = param_model(**params)

			# Create ActionModel instance with the validated parameters
			action_model = self.ActionModel(**{action_name: validated_params})
			converted_actions.append(action_model)

		return converted_actions

	async def _verify_llm_connection(self) -> bool:
		"""
		Verify that the LLM API keys are setup and the LLM API is responding properly.
		Helps prevent errors due to running out of API credits, missing env vars, or network issues.
		"""
		if getattr(self.llm, '_verified_api_keys', None) is True:
			return True  # If the LLM API keys have already been verified during a previous run, skip the test

		# Check if required environment variables are set for the model we're using
		required_keys = REQUIRED_LLM_API_ENV_VARS.get(self.llm.__class__.__name__, [])
		if required_keys and not check_env_variables(required_keys, any_or_all=all):
			error = f'LLM API Key environment variables not set up for {self.llm.__class__.__name__}, missing: {required_keys}'
			logger.warning(f'❌ {error}')
			if not SKIP_LLM_API_KEY_VERIFICATION:
				self.llm._verified_api_keys = False
				raise ValueError(error)

		if SKIP_LLM_API_KEY_VERIFICATION:  # skip roundtrip connection test for speed in cloud environment
			self.llm._verified_api_keys = True
			return True

		test_prompt = 'What is the capital of France? Respond with a single word.'
		test_answer = 'paris'
		try:
			response = await self.llm.ainvoke([HumanMessage(content=test_prompt)])
			response_text = str(response.content).lower()

			if test_answer in response_text:
				logger.debug(
					f'🧠 LLM API keys {", ".join(required_keys)} verified, {self.llm.__class__.__name__} model is connected and responding correctly.'
				)
				self.llm._verified_api_keys = True
				return True
			else:
				logger.debug(
					'❌  Got bad LLM response to basic sanity check question: \n\t  %s\n\t\tEXPECTING: %s\n\t\tGOT: %s',
					test_prompt,
					test_answer,
					response,
				)
				raise Exception('LLM responded to a simple test question incorrectly')
		except Exception as e:
			self.llm._verified_api_keys = False
			logger.error(
				f'\n\n❌  LLM {self.llm.__class__.__name__} connection test failed. Check that {", ".join(required_keys)} is set correctly in .env and that the LLM API account has sufficient funding.\n\n{e}\n'
			)
			raise Exception(f'LLM API connection test failed: {e}') from e

	async def _run_planner(self) -> Optional[str]:
		"""Run the planner to analyze state and suggest next steps"""
		# Skip planning if no planner_llm is set
		if not self.settings.planner_llm:
			return None

		# Get current state to filter actions by page
		page = await self.browser_context.get_current_page()

		# Get all standard actions (no filter) and page-specific actions
		standard_actions = self.controller.registry.get_prompt_description()  # No page = system prompt actions
		page_actions = self.controller.registry.get_prompt_description(page)  # Page-specific actions

		# Combine both for the planner
		all_actions = standard_actions
		if page_actions:
			all_actions += '\n' + page_actions

		# Create planner message history using full message history with all available actions
		planner_messages = [
			PlannerPrompt(all_actions).get_system_message(self.settings.is_planner_reasoning),
			*self._message_manager.get_messages()[1:],  # Use full message history except the first
		]

		if not self.settings.use_vision_for_planner and self.settings.use_vision:
			last_state_message: HumanMessage = planner_messages[-1]
			# remove image from last state message
			new_msg = ''
			if isinstance(last_state_message.content, list):
				for msg in last_state_message.content:
					if msg['type'] == 'text':  # type: ignore
						new_msg += msg['text']  # type: ignore
					elif msg['type'] == 'image_url':  # type: ignore
						continue  # type: ignore
			else:
				new_msg = last_state_message.content

			planner_messages[-1] = HumanMessage(content=new_msg)

		planner_messages = convert_input_messages(planner_messages, self.planner_model_name)

		# Get planner output
		try:
			response = await self.settings.planner_llm.ainvoke(planner_messages)
		except Exception as e:
			logger.error(f'Failed to invoke planner: {str(e)}')
			raise LLMException(401, 'LLM API call failed') from e

		plan = str(response.content)
		# if deepseek-reasoner, remove think tags
		if self.planner_model_name and (
			'deepseek-r1' in self.planner_model_name or 'deepseek-reasoner' in self.planner_model_name
		):
			plan = self._remove_think_tags(plan)
		try:
			plan_json = json.loads(plan)
			logger.info(f'Planning Analysis:\n{json.dumps(plan_json, indent=4)}')
		except json.JSONDecodeError:
			logger.info(f'Planning Analysis:\n{plan}')
		except Exception as e:
			logger.debug(f'Error parsing planning analysis: {e}')
			logger.info(f'Plan: {plan}')

		return plan

	@property
	def message_manager(self) -> MessageManager:
		return self._message_manager

	async def close(self):
		"""Close all resources"""
		try:
			# First close browser resources
			if self.browser_context and not self.injected_browser_context:
				await self.browser_context.close()
			if self.browser and not self.injected_browser:
				await self.browser.close()

			# Force garbage collection
			gc.collect()

		except Exception as e:
			logger.error(f'Error during cleanup: {e}')

	async def _update_action_models_for_page(self, page) -> None:
		"""Update action models with page-specific actions"""
		# Create new action model with current page's filtered actions
		self.ActionModel = self.controller.registry.create_action_model(page=page)
		# Update output model with the new actions
		self.AgentOutput = AgentOutput.type_with_custom_actions(self.ActionModel)

		# Update done action model too
		self.DoneActionModel = self.controller.registry.create_action_model(include_actions=['done'], page=page)
		self.DoneAgentOutput = AgentOutput.type_with_custom_actions(self.DoneActionModel)<|MERGE_RESOLUTION|>--- conflicted
+++ resolved
@@ -254,28 +254,13 @@
 			state=self.state.message_manager_state,
 		)
 
-<<<<<<< HEAD
 		if self.enable_memory:
-			# Initialize memory
-			self.memory = Memory(
-				message_manager=self._message_manager,
-				llm=self.llm,
-				config=self.memory_config,
-			)
-=======
-		if self.settings.enable_memory:
 			try:
-				memory_settings = MemorySettings(
-					agent_id=self.state.agent_id,
-					interval=self.settings.memory_interval,
-					config=self.settings.memory_config,
-				)
-
 				# Initialize memory
 				self.memory = Memory(
 					message_manager=self._message_manager,
 					llm=self.llm,
-					settings=memory_settings,
+					config=self.memory_config,
 				)
 			except ImportError:
 				logger.warning(
@@ -283,8 +268,7 @@
 					"Install with 'pip install browser-use[memory]' to use memory features."
 				)
 				self.memory = None
-				self.settings.enable_memory = False
->>>>>>> 94aa00fe
+				self.enable_memory = False
 		else:
 			self.memory = None
 
